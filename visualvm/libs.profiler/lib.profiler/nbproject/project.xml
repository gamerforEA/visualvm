<?xml version="1.0" encoding="UTF-8"?>
<!--
DO NOT ALTER OR REMOVE COPYRIGHT NOTICES OR THIS HEADER.

Copyright 1997-2010 Oracle and/or its affiliates. All rights reserved.

Oracle and Java are registered trademarks of Oracle and/or its affiliates.
Other names may be trademarks of their respective owners.


The contents of this file are subject to the terms of either the GNU
General Public License Version 2 only ("GPL") or the Common
Development and Distribution License("CDDL") (collectively, the
"License"). You may not use this file except in compliance with the
License. You can obtain a copy of the License at
http://www.netbeans.org/cddl-gplv2.html
or nbbuild/licenses/CDDL-GPL-2-CP. See the License for the
specific language governing permissions and limitations under the
License.  When distributing the software, include this License Header
Notice in each file and include the License file at
nbbuild/licenses/CDDL-GPL-2-CP.  Oracle designates this
particular file as subject to the "Classpath" exception as provided
by Oracle in the GPL Version 2 section of the License file that
accompanied this code. If applicable, add the following below the
License Header, with the fields enclosed by brackets [] replaced by
your own identifying information:
"Portions Copyrighted [year] [name of copyright owner]"

Contributor(s):

The Original Software is NetBeans. The Initial Developer of the Original
Software is Sun Microsystems, Inc. Portions Copyright 1997-2006 Sun
Microsystems, Inc. All Rights Reserved.

If you wish your version of this file to be governed by only the CDDL
or only the GPL Version 2, indicate your decision by adding
"[Contributor] elects to include this software in this distribution
under the [CDDL or GPL Version 2] license." If you do not indicate a
single choice of license, a recipient has the option to distribute
your version of this file under either the CDDL, the GPL Version 2 or
to extend the choice of license to its licensees as provided above.
However, if you add GPL Version 2 code and therefore, elected the GPL
Version 2 license, then the option applies only if the new code is
made subject to such option by the copyright holder.
-->
<project xmlns="http://www.netbeans.org/ns/project/1">
    <type>org.netbeans.modules.apisupport.project</type>
    <configuration>
        <data xmlns="http://www.netbeans.org/ns/nb-module-project/3">
            <code-name-base>org.graalvm.visualvm.lib.jfluid</code-name-base>
            <suite-component/>
            <module-dependencies/>
            <test-dependencies>
                <test-type>
                    <name>unit</name>
                    <test-dependency>
                        <code-name-base>org.netbeans.libs.junit4</code-name-base>
                        <compile-dependency/>
                    </test-dependency>
                    <test-dependency>
                        <code-name-base>org.netbeans.modules.nbjunit</code-name-base>
                        <recursive/>
                        <compile-dependency/>
                    </test-dependency>
                </test-type>
                <test-type>
                    <name>qa-functional</name>
                    <test-dependency>
                        <code-name-base>org.netbeans.libs.junit4</code-name-base>
                        <compile-dependency/>
                    </test-dependency>
                    <test-dependency>
                        <code-name-base>org.netbeans.modules.nbjunit</code-name-base>
                        <recursive/>
                        <compile-dependency/>
                    </test-dependency>
                </test-type>
            </test-dependencies>
            <friend-packages>
                <friend>oracle.jdevimpl.profiler.impl</friend>
                <friend>org.graalvm.visualvm.application.views</friend>
                <friend>org.graalvm.visualvm.core</friend>
                <friend>org.graalvm.visualvm.heapdump</friend>
                <friend>org.graalvm.visualvm.heapviewer</friend>
                <friend>org.graalvm.visualvm.heapviewer.console</friend>
                <friend>org.graalvm.visualvm.heapviewer.truffle</friend>
<<<<<<< HEAD
=======
                <friend>org.graalvm.visualvm.jfr</friend>
>>>>>>> ec667d94
                <friend>org.graalvm.visualvm.lib.common</friend>
                <friend>org.graalvm.visualvm.lib.profiler</friend>
                <friend>org.graalvm.visualvm.lib.profiler.api</friend>
                <friend>org.graalvm.visualvm.lib.profiler.attach</friend>
                <friend>org.graalvm.visualvm.lib.profiler.freeform</friend>
                <friend>org.graalvm.visualvm.lib.profiler.heapwalker</friend>
                <friend>org.graalvm.visualvm.lib.profiler.j2ee</friend>
                <friend>org.graalvm.visualvm.lib.profiler.j2se</friend>
                <friend>org.graalvm.visualvm.lib.profiler.nbimpl</friend>
                <friend>org.graalvm.visualvm.lib.profiler.nbmodule</friend>
                <friend>org.graalvm.visualvm.lib.profiler.options</friend>
                <friend>org.graalvm.visualvm.lib.profiler.oql</friend>
                <friend>org.graalvm.visualvm.lib.profiler.oql.language</friend>
                <friend>org.graalvm.visualvm.lib.profiler.ppoints</friend>
                <friend>org.graalvm.visualvm.lib.profiler.projectsupport</friend>
                <friend>org.graalvm.visualvm.lib.profiler.snaptracer</friend>
                <friend>org.graalvm.visualvm.lib.profiler.utilities</friend>
                <friend>org.graalvm.visualvm.lib.ui</friend>
                <friend>org.graalvm.visualvm.modules.appui</friend>
                <friend>org.graalvm.visualvm.profiler</friend>
                <friend>org.graalvm.visualvm.profiling</friend>
                <friend>org.graalvm.visualvm.sampler</friend>
<<<<<<< HEAD
                <friend>org.graalvm.visualvm.sampler.truffle</friend>
=======
>>>>>>> ec667d94
                <friend>org.netbeans.modules.debugger.jpda.heapwalk</friend>
                <friend>org.netbeans.modules.javame.profiler</friend>
                <friend>org.netbeans.modules.maven.profiler</friend>
                <package>org.graalvm.visualvm.lib.jfluid</package>
                <package>org.graalvm.visualvm.lib.jfluid.classfile</package>
                <package>org.graalvm.visualvm.lib.jfluid.client</package>
                <package>org.graalvm.visualvm.lib.jfluid.filters</package>
                <package>org.graalvm.visualvm.lib.jfluid.global</package>
                <package>org.graalvm.visualvm.lib.jfluid.heap</package>
                <package>org.graalvm.visualvm.lib.jfluid.instrumentation</package>
                <package>org.graalvm.visualvm.lib.jfluid.jps</package>
                <package>org.graalvm.visualvm.lib.jfluid.marker</package>
                <package>org.graalvm.visualvm.lib.jfluid.results</package>
                <package>org.graalvm.visualvm.lib.jfluid.results.coderegion</package>
                <package>org.graalvm.visualvm.lib.jfluid.results.cpu</package>
                <package>org.graalvm.visualvm.lib.jfluid.results.cpu.cct</package>
                <package>org.graalvm.visualvm.lib.jfluid.results.cpu.cct.nodes</package>
                <package>org.graalvm.visualvm.lib.jfluid.results.cpu.marking</package>
                <package>org.graalvm.visualvm.lib.jfluid.results.jdbc</package>
                <package>org.graalvm.visualvm.lib.jfluid.results.locks</package>
                <package>org.graalvm.visualvm.lib.jfluid.results.memory</package>
                <package>org.graalvm.visualvm.lib.jfluid.results.monitor</package>
                <package>org.graalvm.visualvm.lib.jfluid.results.threads</package>
                <package>org.graalvm.visualvm.lib.jfluid.utils</package>
                <package>org.graalvm.visualvm.lib.jfluid.utils.formatting</package>
                <package>org.graalvm.visualvm.lib.jfluid.wireprotocol</package>
            </friend-packages>
            <extra-compilation-unit>
                <package-root>${src15.dir}</package-root>
                <classpath>${build.classes.dir}</classpath>
                <built-to>${build15.classes.dir}</built-to>
                <built-to>${cluster}/${jfluid.server.15.jar}</built-to>
            </extra-compilation-unit>
            <extra-compilation-unit>
                <package-root>${srccvm.dir}</package-root>
                <classpath/>
                <built-to>${buildcvm.classes.dir}</built-to>
                <built-to>${cluster}/${jfluid.server.cvm.jar}</built-to>
            </extra-compilation-unit>
        </data>
    </configuration>
</project><|MERGE_RESOLUTION|>--- conflicted
+++ resolved
@@ -84,10 +84,7 @@
                 <friend>org.graalvm.visualvm.heapviewer</friend>
                 <friend>org.graalvm.visualvm.heapviewer.console</friend>
                 <friend>org.graalvm.visualvm.heapviewer.truffle</friend>
-<<<<<<< HEAD
-=======
                 <friend>org.graalvm.visualvm.jfr</friend>
->>>>>>> ec667d94
                 <friend>org.graalvm.visualvm.lib.common</friend>
                 <friend>org.graalvm.visualvm.lib.profiler</friend>
                 <friend>org.graalvm.visualvm.lib.profiler.api</friend>
@@ -110,10 +107,7 @@
                 <friend>org.graalvm.visualvm.profiler</friend>
                 <friend>org.graalvm.visualvm.profiling</friend>
                 <friend>org.graalvm.visualvm.sampler</friend>
-<<<<<<< HEAD
                 <friend>org.graalvm.visualvm.sampler.truffle</friend>
-=======
->>>>>>> ec667d94
                 <friend>org.netbeans.modules.debugger.jpda.heapwalk</friend>
                 <friend>org.netbeans.modules.javame.profiler</friend>
                 <friend>org.netbeans.modules.maven.profiler</friend>
