--- conflicted
+++ resolved
@@ -144,7 +144,6 @@
                     <compile-dependency/>
                     <run-dependency>
                         <release-version>1</release-version>
-<<<<<<< HEAD
                         <specification-version>1.0</specification-version>
                     </run-dependency>
                 </dependency>
@@ -155,9 +154,6 @@
                     <run-dependency>
                         <release-version>1</release-version>
                         <specification-version>1.11</specification-version>
-=======
-                        <specification-version>1.30</specification-version>
->>>>>>> f246be25
                     </run-dependency>
                 </dependency>
                 <dependency>
