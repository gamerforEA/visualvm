--- conflicted
+++ resolved
@@ -44,10 +44,6 @@
 package org.netbeans.modules.profiler.v2.features;
 
 import javax.swing.JPanel;
-<<<<<<< HEAD
-import javax.swing.SwingUtilities;
-=======
->>>>>>> 9bfa17b9
 import org.netbeans.lib.profiler.common.Profiler;
 import org.netbeans.lib.profiler.common.ProfilingSettings;
 import org.netbeans.lib.profiler.ui.components.ProfilerToolbar;
@@ -71,12 +67,6 @@
     private ThreadsFeature(ProfilerSession session) {
         super(Icons.getIcon(ProfilerIcons.WINDOW_THREADS), Bundle.ThreadsFeature_name(),
               Bundle.ThreadsFeature_description(), 15, session);
-<<<<<<< HEAD
-    }
-    
-    
-    // --- Settings ------------------------------------------------------------
-=======
     }
     
     
@@ -111,53 +101,8 @@
         };
         return ui;
     }
->>>>>>> 9bfa17b9
     
     
-<<<<<<< HEAD
-    
-    // --- Toolbar & Results UI ------------------------------------------------
-    
-    private ThreadsFeatureUI ui;
-    
-    public JPanel getResultsUI() {
-        return getUI().getResultsUI();
-    }
-    
-    public ProfilerToolbar getToolbar() {
-        return getUI().getToolbar();
-    }
-    
-    private ThreadsFeatureUI getUI() {
-        if (ui == null) ui = new ThreadsFeatureUI() {
-            int getSessionState() {
-                return ThreadsFeature.this.getSessionState();
-            }
-            Profiler getProfiler() {
-                return ThreadsFeature.this.getSession().getProfiler();
-            }
-        };
-        return ui;
-    }
-    
-    
-    // --- Session lifecycle ---------------------------------------------------
-    
-    public void notifyActivated() {
-        SwingUtilities.invokeLater(new Runnable() {
-            public void run() {
-                getSession().getProfiler().getVMTelemetryManager().reset();
-            }
-        });
-    }
-    
-    public void notifyDeactivated() {
-        SwingUtilities.invokeLater(new Runnable() {
-            public void run() {
-                getSession().getProfiler().getVMTelemetryManager().reset();
-            }
-        });
-=======
     // --- Session lifecycle ---------------------------------------------------
     
     public void notifyActivated() {
@@ -184,22 +129,6 @@
         public ProfilerFeature getFeature(ProfilerSession session) {
             return new ThreadsFeature(session);
         }
->>>>>>> 9bfa17b9
-    }
-    
-    
-    protected void profilingStateChanged(int oldState, int newState) {
-        if (ui != null) ui.sessionStateChanged(getSessionState());
-    }
-    
-    
-    // --- Provider ------------------------------------------------------------
-    
-    @ServiceProvider(service=ProfilerFeature.Provider.class)
-    public static final class Provider extends ProfilerFeature.Provider {
-        public ProfilerFeature getFeature(ProfilerSession session) {
-            return new ThreadsFeature(session);
-        }
     }
     
 }