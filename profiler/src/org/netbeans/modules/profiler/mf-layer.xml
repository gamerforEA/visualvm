<?xml version="1.0" encoding="UTF-8"?>
<!--
DO NOT ALTER OR REMOVE COPYRIGHT NOTICES OR THIS HEADER.

Copyright 1997-2010 Oracle and/or its affiliates. All rights reserved.

Oracle and Java are registered trademarks of Oracle and/or its affiliates.
Other names may be trademarks of their respective owners.


The contents of this file are subject to the terms of either the GNU
General Public License Version 2 only ("GPL") or the Common
Development and Distribution License("CDDL") (collectively, the
"License"). You may not use this file except in compliance with the
License. You can obtain a copy of the License at
http://www.netbeans.org/cddl-gplv2.html
or nbbuild/licenses/CDDL-GPL-2-CP. See the License for the
specific language governing permissions and limitations under the
License.  When distributing the software, include this License Header
Notice in each file and include the License file at
nbbuild/licenses/CDDL-GPL-2-CP.  Oracle designates this
particular file as subject to the "Classpath" exception as provided
by Oracle in the GPL Version 2 section of the License file that
accompanied this code. If applicable, add the following below the
License Header, with the fields enclosed by brackets [] replaced by
your own identifying information:
"Portions Copyrighted [year] [name of copyright owner]"

Contributor(s):

The Original Software is NetBeans. The Initial Developer of the Original
Software is Sun Microsystems, Inc. Portions Copyright 1997-2006 Sun
Microsystems, Inc. All Rights Reserved.

If you wish your version of this file to be governed by only the CDDL
or only the GPL Version 2, indicate your decision by adding
"[Contributor] elects to include this software in this distribution
under the [CDDL or GPL Version 2] license." If you do not indicate a
single choice of license, a recipient has the option to distribute
your version of this file under either the CDDL, the GPL Version 2 or
to extend the choice of license to its licensees as provided above.
However, if you add GPL Version 2 code and therefore, elected the GPL
Version 2 license, then the option applies only if the new code is
made subject to such option by the copyright holder.
-->
<!DOCTYPE filesystem PUBLIC "-//NetBeans//DTD Filesystem 1.2//EN" "http://www.netbeans.org/dtds/filesystem-1_2.dtd">
<filesystem>
    <folder name="Projects">
        <folder name="Profiler_Actions_temporary">
            <file name="org-netbeans-modules-profiler-actions-ProfileProjectActionPopup.shadow">
                <attr name="originalFile" stringvalue="Actions/Profile/org-netbeans-modules-profiler-actions-ProfileProjectActionPopup.instance"/>
            </file>
        </folder>
    </folder>

    <folder name="Loaders">
        <folder name="text">
            <folder name="x-java">
                <folder name="Actions">
                    <file name="org-netbeans-modules-profiler-actions-ProfileSingleActionPopup.shadow">
                        <attr name="originalFile" stringvalue="Actions/Profile/org-netbeans-modules-profiler-actions-ProfileSingleActionPopup.instance"/>
                        <attr name="position" intvalue="1200"/>
                    </file>
                </folder>
            </folder>
            <folder name="x-jsp">
                <folder name="Actions">
                    <file name="org-netbeans-modules-profiler-actions-ProfileSingleActionPopup.shadow">
                        <attr name="originalFile" stringvalue="Actions/Profile/org-netbeans-modules-profiler-actions-ProfileSingleActionPopup.instance"/>
                        <attr name="position" intvalue="800"/>
                    </file>
                </folder>
            </folder>
            <folder name="x-fx">
                <folder name="Actions">
                    <file name="org-netbeans-modules-profiler-actions-ProfileSingleActionPopup.shadow">
                        <attr name="originalFile" stringvalue="Actions/Profile/org-netbeans-modules-profiler-actions-ProfileSingleActionPopup.instance"/>
                        <attr name="position" intvalue="660"/>
                    </file>
                </folder>
            </folder>
        </folder>
        <folder name="application">
            <folder name="x-netbeans-profiler">
                <folder name="Actions">
                    <file name="org-openide-actions-CopyAction.shadow">
                        <attr name="originalFile" stringvalue="Actions/Edit/org-openide-actions-CopyAction.instance"/>
                        <attr name="position" intvalue="301"/>
                    </file>
                    <file name="org-openide-actions-CutAction.shadow">
                        <attr name="originalFile" stringvalue="Actions/Edit/org-openide-actions-CutAction.instance"/>
                        <attr name="position" intvalue="200"/>
                    </file>
                    <file name="org-openide-actions-DeleteAction.shadow">
                        <attr name="originalFile" stringvalue="Actions/Edit/org-openide-actions-DeleteAction.instance"/>
                        <attr name="position" intvalue="500"/>
                    </file>
                    <file name="org-openide-actions-FileSystemAction.shadow">
                        <attr name="originalFile" stringvalue="Actions/System/org-openide-actions-FileSystemAction.instance"/>
                        <attr name="position" intvalue="1000"/>
                    </file>
                    <file name="org-openide-actions-OpenAction.shadow">
                        <attr name="originalFile" stringvalue="Actions/System/org-openide-actions-OpenAction.instance"/>
                        <attr name="position" intvalue="300"/>
                    </file>
                    <file name="org-openide-actions-PropertiesAction.shadow">
                        <attr name="originalFile" stringvalue="Actions/System/org-openide-actions-PropertiesAction.instance"/>
                        <attr name="position" intvalue="1300"/>
                    </file>
                    <file name="org-openide-actions-RenameAction.shadow">
                        <attr name="originalFile" stringvalue="Actions/System/org-openide-actions-RenameAction.instance"/>
                        <attr name="position" intvalue="600"/>
                    </file>
                    <file name="org-openide-actions-ToolsAction.shadow">
                        <attr name="originalFile" stringvalue="Actions/System/org-openide-actions-ToolsAction.instance"/>
                        <attr name="position" intvalue="1200"/>
                    </file>
                    <file name="sep-1.instance">
                        <attr name="instanceClass" stringvalue="javax.swing.JSeparator"/>
                        <attr name="position" intvalue="100"/>
                    </file>
                    <file name="sep-2.instance">
                        <attr name="instanceClass" stringvalue="javax.swing.JSeparator"/>
                        <attr name="position" intvalue="400"/>
                    </file>
                    <file name="sep-3.instance">
                        <attr name="instanceClass" stringvalue="javax.swing.JSeparator"/>
                        <attr name="position" intvalue="700"/>
                    </file>
                    <file name="sep-4.instance">
                        <attr name="instanceClass" stringvalue="javax.swing.JSeparator"/>
                        <attr name="position" intvalue="900"/>
                    </file>
                    <file name="sep-5.instance">
                        <attr name="instanceClass" stringvalue="javax.swing.JSeparator"/>
                        <attr name="position" intvalue="1100"/>
                    </file>
                </folder>
                <folder name="Factories">
                    <file name="NpsDataLoader.instance">
                        <attr name="SystemFileSystem.icon" urlvalue="nbresloc:/org/netbeans/modules/profiler/resources/snapshotDataObject.png"/>
                        <attr name="dataObjectClass" stringvalue="org.netbeans.modules.profiler.ui.NpsDataObject"/>
                        <attr name="instanceCreate" methodvalue="org.openide.loaders.DataLoaderPool.factory"/>
                        <attr name="mimeType" stringvalue="x-application/nps"/>
<<<<<<< HEAD
                    </file>
                </folder>
            </folder>
            <folder name="x-netbeans-profiler-hprof">
                <folder name="Factories">
                    <file name="HprofDataLoader.instance">
                        <attr name="SystemFileSystem.icon" urlvalue="nbresloc:/org/netbeans/modules/profiler/resources/snapshotDataObject.png"/>
                        <attr name="dataObjectClass" stringvalue="org.netbeans.modules.profiler.ui.HprofDataObject"/>
                        <attr name="instanceCreate" methodvalue="org.openide.loaders.DataLoaderPool.factory"/>
                        <attr name="mimeType" stringvalue="x-application/hprof"/>
                    </file>
                </folder>
            </folder>
        </folder>
=======
                     </file>
                 </folder>
             </folder>
             <folder name="x-netbeans-profiler-hprof">
                 <folder name="Factories">
                     <file name="HprofDataLoader.instance">
                         <attr name="SystemFileSystem.icon" urlvalue="nbresloc:/org/netbeans/modules/profiler/resources/snapshotDataObject.png"/>
                         <attr name="dataObjectClass" stringvalue="org.netbeans.modules.profiler.ui.HprofDataObject"/>
                         <attr name="instanceCreate" methodvalue="org.openide.loaders.DataLoaderPool.factory"/>
                         <attr name="mimeType" stringvalue="x-application/hprof"/>
                     </file>
         </folder>
    </folder>
         </folder>
>>>>>>> fa9d54d6
    </folder>

    <folder name="Menu">
        <folder name="Window">
            <folder name="Profile">
                <attr name="SystemFileSystem.icon" urlvalue="nbresloc:/org/netbeans/modules/profiler/resources/ide/empty.gif"/>
                <attr name="SystemFileSystem.localizingBundle" stringvalue="org.netbeans.modules.profiler.actions.Bundle"/>
                <attr name="position" intvalue="1500"/>
                <file name="org-netbeans-modules-profiler-actions-ControlPanelAction.shadow">
                    <attr name="originalFile" stringvalue="Actions/Profile/org-netbeans-modules-profiler-actions-ControlPanelAction.instance"/>
                    <attr name="position" intvalue="100"/>
                </file>
                <file name="org-netbeans-modules-profiler-actions-ShowLiveResultsWindowAction.shadow">
                    <attr name="originalFile" stringvalue="Actions/Profile/org-netbeans-modules-profiler-actions-ShowLiveResultsWindowAction.instance"/>
                    <attr name="position" intvalue="300"/>
                </file>
                <file name="org-netbeans-modules-profiler-actions-ShowTelemetryViewAction.shadow">
                    <attr name="originalFile" stringvalue="Actions/Profile/org-netbeans-modules-profiler-actions-ShowTelemetryViewAction.instance"/>
                    <attr name="position" intvalue="400"/>
                </file>
                <file name="org-netbeans-modules-profiler-actions-ShowThreadsViewAction.shadow">
                    <attr name="originalFile" stringvalue="Actions/Profile/org-netbeans-modules-profiler-actions-ShowThreadsViewAction.instance"/>
                    <attr name="position" intvalue="500"/>
                </file>
                <file name="org-netbeans-modules-profiler-actions-TelemetryOverviewAction.shadow">
                    <attr name="originalFile" stringvalue="Actions/Profile/org-netbeans-modules-profiler-actions-TelemetryOverviewAction.instance"/>
                    <attr name="position" intvalue="200"/>
                </file>
                <file name="org-netbeans-modules-profiler-ppoints-ui-OpenProfilingPointsWindowAction.shadow">
                    <attr name="originalFile" stringvalue="Actions/Profile/org-netbeans-modules-profiler-ppoints-ui-OpenProfilingPointsWindowAction.instance"/>
                    <attr name="position" intvalue="600"/>
                </file>
            </folder>
        </folder>



        <folder name="Profile">
            <attr name="SystemFileSystem.localizingBundle" stringvalue="org.netbeans.modules.profiler.actions.Bundle"/>
            <attr name="position" intvalue="850"/>
            <!--file name="org-netbeans-modules-profiler-ppoints-ui-InsertProfilingPointAction.shadow">
        <attr name="originalFile" stringvalue="Actions/Profile/org-netbeans-modules-profiler-ppoints-ui-InsertProfilingPointAction.instance"/>
      </file-->
            <file name="org-netbeans-modules-profiler-actions-AttachAction.shadow">
                <attr name="originalFile" stringvalue="Actions/Profile/org-netbeans-modules-profiler-actions-AttachAction.instance"/>
                <attr name="position" intvalue="200"/>
                <attr name="ergonomics" boolvalue="true"/>
            </file>
            <file name="org-netbeans-modules-profiler-actions-HeapDumpAction.shadow">
                <attr name="originalFile" stringvalue="Actions/Profile/org-netbeans-modules-profiler-actions-HeapDumpAction.instance"/>
                <attr name="position" intvalue="1300"/>
            </file>
            <file name="org-netbeans-modules-profiler-actions-ModifyProfilingAction.shadow">
                <attr name="originalFile" stringvalue="Actions/Profile/org-netbeans-modules-profiler-actions-ModifyProfilingAction.instance"/>
                <attr name="position" intvalue="600"/>
            </file>
            <file name="org-netbeans-modules-profiler-actions-ProfileMainProjectAction.shadow">
                <attr name="originalFile" stringvalue="Actions/Profile/org-netbeans-modules-profiler-actions-ProfileMainProjectAction.instance"/>
                <attr name="position" intvalue="100"/>
            </file>
            <file name="org-netbeans-modules-profiler-actions-RerunAction.shadow">
                <attr name="originalFile" stringvalue="Actions/Profile/org-netbeans-modules-profiler-actions-RerunAction.instance"/>
                <attr name="position" intvalue="500"/>
            </file>
            <file name="org-netbeans-modules-profiler-actions-ResetResultsAction.shadow">
                <attr name="originalFile" stringvalue="Actions/Profile/org-netbeans-modules-profiler-actions-ResetResultsAction.instance"/>
                <attr name="position" intvalue="900"/>
            </file>
            <file name="org-netbeans-modules-profiler-actions-RunGCAction.shadow">
                <attr name="originalFile" stringvalue="Actions/Profile/org-netbeans-modules-profiler-actions-RunGCAction.instance"/>
                <attr name="position" intvalue="1000"/>
            </file>
            <file name="org-netbeans-modules-profiler-actions-StopAction.shadow">
                <attr name="originalFile" stringvalue="Actions/Profile/org-netbeans-modules-profiler-actions-StopAction.instance"/>
                <attr name="position" intvalue="700"/>
            </file>
            <file name="org-netbeans-modules-profiler-actions-TakeSnapshotAction.shadow">
                <attr name="originalFile" stringvalue="Actions/Profile/org-netbeans-modules-profiler-actions-TakeSnapshotAction.instance"/>
                <attr name="position" intvalue="1200"/>
            </file>
            <file name="profiler-sep1.instance">
                <attr name="instanceClass" stringvalue="javax.swing.JSeparator"/>
                <attr name="position" intvalue="400"/>
                <attr name="ergonomics" boolvalue="true"/>
            </file>
            <file name="profiler-sep2.instance">
                <attr name="instanceClass" stringvalue="javax.swing.JSeparator"/>
                <attr name="position" intvalue="800"/>
            </file>
            <file name="profiler-sep3.instance">
                <attr name="instanceClass" stringvalue="javax.swing.JSeparator"/>
                <attr name="position" intvalue="1100"/>
            </file>
            <file name="profiler-sep4.instance">
                <attr name="instanceClass" stringvalue="javax.swing.JSeparator"/>
                <attr name="position" intvalue="1700"/>
            </file>
            <file name="org-netbeans-modules-profiler-actions-LoadSnapshotAction.shadow">
                <attr name="originalFile" stringvalue="Actions/Profile/org-netbeans-modules-profiler-actions-LoadSnapshotAction.instance"/>
                <attr name="position" intvalue="1400"/>
                <attr name="ergonomics" boolvalue="true"/>
            </file>
            <file name="org-netbeans-modules-profiler-OpenHeapWalkerAction.shadow">
                <attr name="originalFile" stringvalue="Actions/Profile/org-netbeans-modules-profiler-heapwalk-ui-OpenHeapWalkerAction.instance"/>
                <attr name="position" intvalue="1500"/>
                <attr name="ergonomics" boolvalue="true"/>
            </file>
            <file name="org-netbeans-modules-profiler-actions-CompareSnapshotsAction.shadow">
                <attr name="originalFile" stringvalue="Actions/Profile/org-netbeans-modules-profiler-actions-CompareSnapshotsAction.instance"/>
                <attr name="position" intvalue="1600"/>
                <attr name="ergonomics" boolvalue="true"/>
            </file>
            <folder name="ProfileOther">
                <attr name="SystemFileSystem.localizingBundle" stringvalue="org.netbeans.modules.profiler.actions.Bundle"/>
                <attr name="position" intvalue="300"/>
                <file name="org-netbeans-modules-profiler-actions-ProfileProjectAction.shadow">
                    <attr name="originalFile" stringvalue="Actions/Profile/org-netbeans-modules-profiler-actions-ProfileProjectAction.instance"/>
                    <attr name="position" intvalue="100"/>
                </file>
                <file name="org-netbeans-modules-profiler-actions-ProfileSingleAction.shadow">
                    <attr name="originalFile" stringvalue="Actions/Profile/org-netbeans-modules-profiler-actions-ProfileSingleAction.instance"/>
                    <attr name="position" intvalue="200"/>
                </file>
                <attr boolvalue="true" name="org-netbeans-modules-profiler-actions-ProfileProjectAction.instance"/>
                <file name="org-netbeans-modules-profiler-actions-ProfileTestAction.shadow">
                    <attr name="originalFile" stringvalue="Actions/Profile/org-netbeans-modules-profiler-actions-ProfileTestAction.instance"/>
                    <attr name="position" intvalue="300"/>
                </file>
            </folder>
            <folder name="Advanced">
                <attr name="SystemFileSystem.localizingBundle" stringvalue="org.netbeans.modules.profiler.actions.Bundle"/>
                <attr name="position" intvalue="1800"/>
                <file name="org-netbeans-modules-profiler-actions-GetCmdLineArgumentsAction.shadow">
                    <attr name="originalFile" stringvalue="Actions/Profile/org-netbeans-modules-profiler-actions-GetCmdLineArgumentsAction.instance"/>
                    <attr name="position" intvalue="200"/>
                </file>
                <file name="org-netbeans-modules-profiler-actions-InternalStatsAction.shadow">
                    <attr name="originalFile" stringvalue="Actions/Profile/org-netbeans-modules-profiler-actions-InternalStatsAction.instance"/>
                    <attr name="position" intvalue="300"/>
                </file>
                <file name="org-netbeans-modules-profiler-actions-RunCalibrationAction.shadow">
                    <attr name="originalFile" stringvalue="Actions/Profile/org-netbeans-modules-profiler-actions-RunCalibrationAction.instance"/>
                    <attr name="position" intvalue="100"/>
                </file>
                <file name="profiler-advanced-sep1.instance">
                    <attr name="instanceClass" stringvalue="javax.swing.JSeparator"/>
                    <attr name="position" intvalue="400"/>
                </file>
                <file name="org-netbeans-modules-profiler-actions-UnintegrateProfilerAction.shadow">
                    <attr name="instanceCreate" methodvalue="org.netbeans.modules.profiler.actions.AntActions.unintegrateProfiler"/>
                    <attr name="originalFile" stringvalue="Actions/Profile/org-netbeans-modules-profiler-actions-UnintegrateProfilerAction.instance"/>
                    <attr name="position" intvalue="500"/>
                </file>
                <attr boolvalue="true" name="org-netbeans-modules-profiler-actions-RunCalibrationAction.instance"/>
            </folder>

            <attr boolvalue="true" name="org-netbeans-modules-profiler-actions-ProfileMainProjectAction.instance"/>
        </folder>
    </folder>

    <folder name="Toolbars">
        <folder name="Build">
            <file name="org-netbeans-modules-profiler-actions-ProfilerToolbarDropdownAction.instance">
                <attr name="position" intvalue="400"/>
                <attr name="misplaced.action.allowed" boolvalue="true"/>
            </file>
        </folder>
    </folder>

    <folder name="Shortcuts">
        <file name="A-F2.shadow">
            <attr name="originalFile" stringvalue="Actions/Profile/org-netbeans-modules-profiler-actions-ProfileMainProjectAction.instance"/>
        </file>
        <file name="AC-F2.shadow">
            <attr name="originalFile" stringvalue="Actions/Profile/org-netbeans-modules-profiler-actions-ResetResultsAction.instance"/>
        </file>
        <file name="AS-F2.shadow">
            <attr name="originalFile" stringvalue="Actions/Profile/org-netbeans-modules-profiler-actions-ModifyProfilingAction.instance"/>
        </file>
        <file name="C-F2.shadow">
            <attr name="originalFile" stringvalue="Actions/Profile/org-netbeans-modules-profiler-actions-TakeSnapshotAction.instance"/>
        </file>
        <file name="CS-F2.shadow">
            <attr name="originalFile" stringvalue="Actions/Profile/org-netbeans-modules-profiler-actions-RerunAction.instance"/>
        </file>
        <file name="S-F2.shadow">
            <attr name="originalFile" stringvalue="Actions/Profile/org-netbeans-modules-profiler-actions-StopAction.instance"/>
        </file>
        <file name="S-F9.shadow">
            <attr name="originalFile" stringvalue="Actions/Profile/org-netbeans-modules-profiler-ppoints-ui-ToggleProfilingPointAction.instance"/>
        </file>
        <!-- XXX: Does this registration really work? If so, please register in Actions and use shadow
        <file name="C-U D.instance">
            <attr name="instanceClass" stringvalue="org.netbeans.modules.profiler.LiveResultsWindow$ActivateDrillDownAction"/>
        </file>
        -->
    </folder>

    <folder name="Actions">
        <folder name="Profile">
            <attr name="SystemFileSystem.localizingBundle" stringvalue="org.netbeans.modules.profiler.actions.Bundle"/>
            <file name="org-netbeans-modules-profiler-actions-AttachAction.instance">
                <attr name="delegate" methodvalue="org.netbeans.modules.profiler.actions.AttachAction.getDefault"/>
                <attr name="displayName" bundlevalue="org.netbeans.modules.profiler.actions.Bundle#LBL_AttachMainProjectAction"/>
                <attr name="iconBase" stringvalue="org/netbeans/modules/profiler/actions/resources/attach.png"/>
                <attr name="instanceCreate" methodvalue="org.openide.awt.Actions.alwaysEnabled"/>
                <attr name="noIconInMenu" boolvalue="false"/>
            </file>
            <file name="org-netbeans-modules-profiler-actions-CompareSnapshotsAction.instance">
                <attr name="SystemFileSystem.localizingBundle" stringvalue="org.netbeans.modules.profiler.Bundle"/>
                <attr name="delegate" newvalue="org.netbeans.modules.profiler.actions.CompareSnapshotsAction"/>
                <attr name="iconBase" stringvalue="org/netbeans/modules/profiler/actions/resources/compareSnapshots.png"/>
                <attr name="displayName" bundlevalue="org.netbeans.modules.profiler.actions.Bundle#CompareSnapshotsAction_ActionName"/>
                <attr name="instanceCreate" methodvalue="org.openide.awt.Actions.alwaysEnabled"/>
                <attr name="noIconInMenu" boolvalue="false"/>
            </file>
            <file name="org-netbeans-modules-profiler-actions-LoadSnapshotAction.instance">
                <attr name="delegate" newvalue="org.netbeans.modules.profiler.actions.LoadSnapshotAction"/>
                <attr name="displayName" bundlevalue="org.netbeans.modules.profiler.actions.Bundle#LoadSnapshotAction_ActionName"/>
                <attr name="iconBase" stringvalue="org/netbeans/modules/profiler/actions/resources/openSnapshot.png"/>
                <attr name="instanceCreate" methodvalue="org.openide.awt.Actions.alwaysEnabled"/>
                <attr name="noIconInMenu" boolvalue="false"/>
            </file>
            <file name="org-netbeans-modules-profiler-heapwalk-ui-OpenHeapWalkerAction.instance">
                <attr name="delegate" newvalue="org.netbeans.modules.profiler.heapwalk.ui.OpenHeapWalkerAction"/>
                <attr name="displayName" bundlevalue="org.netbeans.modules.profiler.heapwalk.ui.Bundle#OpenHeapWalkerAction_ActionName"/>
                <attr name="iconBase" stringvalue="org/netbeans/modules/profiler/resources/memory.png"/>
                <attr name="instanceCreate" methodvalue="org.openide.awt.Actions.alwaysEnabled"/>
                <attr name="noIconInMenu" boolvalue="false"/>
            </file>
            <file name="org-netbeans-modules-profiler-ppoints-ui-OpenProfilingPointsWindowAction.instance"/>
            <file name="org-netbeans-modules-profiler-ppoints-ui-InsertProfilingPointAction.instance"/>
            <file name="org-netbeans-modules-profiler-actions-AddRootMethodAction.instance"/>
            <file name="org-netbeans-modules-profiler-actions-SelectJavaRootMethodsAction.instance"/>
            <file name="org-netbeans-modules-profiler-actions-ControlPanelAction.instance"/>
            <file name="org-netbeans-modules-profiler-actions-ShowLiveResultsWindowAction.instance"/>
            <file name="org-netbeans-modules-profiler-actions-ShowTelemetryViewAction.instance"/>
            <file name="org-netbeans-modules-profiler-actions-ShowThreadsViewAction.instance"/>

            <file name="org-netbeans-modules-profiler-actions-RerunAction.instance"/>
            <file name="org-netbeans-modules-profiler-actions-StopAction.instance"/>
            <file name="org-netbeans-modules-profiler-actions-RunGCAction.instance"/>
            <file name="org-netbeans-modules-profiler-actions-HeapDumpAction.instance"/>
            <file name="org-netbeans-modules-profiler-actions-ModifyProfilingAction.instance"/>
            <file name="org-netbeans-modules-profiler-actions-TakeSnapshotAction.instance"/>
            <file name="org-netbeans-modules-profiler-actions-ResetResultsAction.instance"/>
            <file name="org-netbeans-modules-profiler-ppoints-ui-ToggleProfilingPointAction.instance">
                <attr name="instanceCreate" methodvalue="org.netbeans.modules.profiler.ppoints.ui.ToggleProfilingPointAction.getInstance"/>
            </file>
            <file name="org-netbeans-modules-profiler-actions-ProfileSingleAction.instance">
                <attr name="instanceCreate" methodvalue="org.netbeans.modules.profiler.actions.AntActions.profileSingle"/>
            </file>
            <!-- XXX impl is nearly the same, really just different label... should probably share an Action instance -->
            <file name="org-netbeans-modules-profiler-actions-ProfileSingleActionPopup.instance">
                <attr name="instanceCreate" methodvalue="org.netbeans.modules.profiler.actions.AntActions.profileSinglePopup"/>
            </file>
            <file name="org-netbeans-modules-profiler-actions-ProfileTestAction.instance">
                <attr name="instanceCreate" methodvalue="org.netbeans.modules.profiler.actions.AntActions.profileTest"/>
            </file>
            <file name="org-netbeans-modules-profiler-actions-ProfileProjectAction.instance">
                <attr name="instanceCreate" methodvalue="org.netbeans.modules.profiler.actions.AntActions.profileProject"/>
            </file>
            <file name="org-netbeans-modules-profiler-actions-ProfileMainProjectAction.instance">
                <attr name="instanceCreate" methodvalue="org.netbeans.modules.profiler.actions.AntActions.profileMainProject"/>
            </file>
            <file name="org-netbeans-modules-profiler-actions-ProfileProjectActionPopup.instance">
                <attr name="instanceCreate" methodvalue="org.netbeans.modules.profiler.actions.AntActions.profileProjectPopup"/>
            </file>
            <file name="org-netbeans-modules-profiler-actions-InternalStatsAction.instance"/>
            <file name="org-netbeans-modules-profiler-actions-RunCalibrationAction.instance"/>
            <file name="org-netbeans-modules-profiler-actions-GetCmdLineArgumentsAction.instance"/>
            <file name="org-netbeans-modules-profiler-actions-UnintegrateProfilerAction.instance">
                <attr name="instanceCreate" methodvalue="org.netbeans.modules.profiler.actions.AntActions.unintegrateProfiler"/>
            </file>
            <file name="org-netbeans-modules-profiler-actions-TelemetryOverviewAction.instance"/>
        </folder>
    </folder>

    <folder name="Services">
        <folder name="JavaHelp">
       <!-- Merge after Core IDE Help: -->
            <file name="org-netbeans-modules-profiler-helpset.xml" url="helpset-decl.xml">
                <attr name="position" intvalue="500"/>
            </file>
       <!-- Merge before 3rd party help: -->
        </folder>
        <folder name="MIMEResolver">
            <file name="NpsResolver.xml" url="NpsResolver.xml">
                <attr name="SystemFileSystem.localizingBundle" stringvalue="org.netbeans.modules.profiler.Bundle"/>
                <attr name="position" intvalue="99500"/>
            </file>
            <file name="HprofResolver.xml" url="HprofResolver.xml">
                <attr name="SystemFileSystem.localizingBundle" stringvalue="org.netbeans.modules.profiler.Bundle"/>
                <attr name="position" intvalue="99990"/>
            </file>
        </folder>
    </folder>

    <folder name="NBProfiler">
        <folder name="Config">
            <file name="filters-default.xml" url="nbresloc:/org/netbeans/modules/profiler/filters-default.xml"/>
            <file name="filtersets-default.xml" url="nbresloc:/org/netbeans/modules/profiler/filtersets-default.xml"/>
        </folder>
    </folder>

    <folder name="Editors">
        <folder name="text">
            <folder name="x-java">
                <folder name="Popup">
                    <folder name="Profiling">
                        <attr name="SystemFileSystem.localizingBundle" stringvalue="org.netbeans.modules.profiler.actions.Bundle"/>
                        <attr name="position" intvalue="1920"/>
                        <file name="org-netbeans-modules-profiler-actions-AddRootMethodAction.shadow">
                            <attr name="originalFile" stringvalue="Actions/Profile/org-netbeans-modules-profiler-actions-AddRootMethodAction.instance"/>
                            <attr name="position" intvalue="100"/>
                        </file>
                        <attr boolvalue="true" name="org-netbeans-modules-profiler-actions-AddRootMethodAction.shadow"/>
                        <file name="org-netbeans-modules-profiler-actions-SelectRootMethodsAction.shadow">
                            <attr name="originalFile" stringvalue="Actions/Profile/org-netbeans-modules-profiler-actions-SelectJavaRootMethodsAction.instance"/>
                            <attr name="position" intvalue="200"/>
                        </file>
                        <file name="org-netbeans-modules-profiler-ppoints-ui-InsertProfilingPointAction.shadow">
                            <attr name="originalFile" stringvalue="Actions/Profile/org-netbeans-modules-profiler-ppoints-ui-InsertProfilingPointAction.instance"/>
                            <attr name="position" intvalue="300"/>
                        </file>
                    </folder>
                </folder>
            </folder>
        </folder>
        <folder name="AnnotationTypes">
            <file name="resetResultsProfilingPoint.xml" url="ppoints/ui/resources/resetResultsProfilingPoint.xml"/>
            <file name="resetResultsProfilingPointD.xml" url="ppoints/ui/resources/resetResultsProfilingPointD.xml"/>
            <file name="stopwatchProfilingPoint.xml" url="ppoints/ui/resources/stopwatchProfilingPoint.xml"/>
            <file name="stopwatchProfilingPointD.xml" url="ppoints/ui/resources/stopwatchProfilingPointD.xml"/>
            <file name="takeSnapshotProfilingPoint.xml" url="ppoints/ui/resources/takeSnapshotProfilingPoint.xml"/>
            <file name="takeSnapshotProfilingPointD.xml" url="ppoints/ui/resources/takeSnapshotProfilingPointD.xml"/>
            <file name="loadgenProfilingPoint.xml" url="ppoints/ui/resources/loadgenProfilingPoint.xml"/>
            <file name="loadgenProfilingPointD.xml" url="ppoints/ui/resources/loadgenProfilingPointD.xml"/>
            <folder name="SingleProfilePointActions">
                <file name="org-netbeans-modules-profiler-ppoints-ui-EnableDisableProfilingPointAction.instance">
                    <attr name="position" intvalue="100"/>
                </file>
                <file name="org-netbeans-modules-profiler-ppoints-ui-CustomizeProfilingPointAction.instance">
                    <attr name="position" intvalue="200"/>
                </file>
                <file name="org-netbeans-modules-profiler-ppoints-ui-DeleteProfilingPointAction.instance">
                    <attr name="position" intvalue="300"/>
                </file>
            </folder>
            <folder name="PairedProfilePointActions">
                <file name="org-netbeans-modules-profiler-ppoints-ui-EnableDisableProfilingPointAction.instance">
                    <attr name="position" intvalue="100"/>
                </file>
                <file name="org-netbeans-modules-profiler-ppoints-ui-CustomizeProfilingPointAction.instance">
                    <attr name="position" intvalue="200"/>
                </file>
                <file name="org-netbeans-modules-profiler-ppoints-ui-DeleteProfilingPointAction.instance">
                    <attr name="position" intvalue="300"/>
                </file>
                <file name="profiler-ppoints-annotationpopup-separator.instance">
                    <attr name="instanceClass" stringvalue="javax.swing.JSeparator"/>
                    <attr name="position" intvalue="400"/>
                </file>
                <file name="org-netbeans-modules-profiler-ppoints-ui-ShowOppositeProfilingPointAction.instance">
                    <attr name="position" intvalue="500"/>
                </file>
            </folder>
        </folder>
    </folder>

    <folder name="Windows2">
        <folder name="Components">
            <file name="profiler_cp.settings" url="profiler_cp.settings"/>
            <file name="profiler_to.settings" url="profiler_to.settings"/>
            <file name="profiler_pp.settings" url="profiler_pp.settings"/>
        </folder>
        <folder name="Modes">
            <folder name="explorer">
                <file name="profiler_cp.wstcref" url="profiler_cp.wstcref">
                    <attr name="position" intvalue="800"/>
                </file>
            </folder>
            <folder name="output">
                <file name="profiler_to.wstcref" url="profiler_to.wstcref">
                    <attr name="position" intvalue="1500"/>
                </file>
                <file name="profiler_pp.wstcref" url="profiler_pp.wstcref">
                    <attr name="position" intvalue="1550"/>
                </file>
            </folder>
        </folder>
        <folder name="Groups">
            <file name="LiveResultsGroup.wsgrp" url="LiveResultsGroupWsgrp.xml"/>
        </folder>
    </folder>

</filesystem><|MERGE_RESOLUTION|>--- conflicted
+++ resolved
@@ -142,22 +142,6 @@
                         <attr name="dataObjectClass" stringvalue="org.netbeans.modules.profiler.ui.NpsDataObject"/>
                         <attr name="instanceCreate" methodvalue="org.openide.loaders.DataLoaderPool.factory"/>
                         <attr name="mimeType" stringvalue="x-application/nps"/>
-<<<<<<< HEAD
-                    </file>
-                </folder>
-            </folder>
-            <folder name="x-netbeans-profiler-hprof">
-                <folder name="Factories">
-                    <file name="HprofDataLoader.instance">
-                        <attr name="SystemFileSystem.icon" urlvalue="nbresloc:/org/netbeans/modules/profiler/resources/snapshotDataObject.png"/>
-                        <attr name="dataObjectClass" stringvalue="org.netbeans.modules.profiler.ui.HprofDataObject"/>
-                        <attr name="instanceCreate" methodvalue="org.openide.loaders.DataLoaderPool.factory"/>
-                        <attr name="mimeType" stringvalue="x-application/hprof"/>
-                    </file>
-                </folder>
-            </folder>
-        </folder>
-=======
                      </file>
                  </folder>
              </folder>
@@ -172,7 +156,6 @@
          </folder>
     </folder>
          </folder>
->>>>>>> fa9d54d6
     </folder>
 
     <folder name="Menu">
@@ -466,7 +449,7 @@
             </file>
             <file name="HprofResolver.xml" url="HprofResolver.xml">
                 <attr name="SystemFileSystem.localizingBundle" stringvalue="org.netbeans.modules.profiler.Bundle"/>
-                <attr name="position" intvalue="99990"/>
+                <attr name="position" intvalue="99700"/>
             </file>
         </folder>
     </folder>
